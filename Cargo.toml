--- conflicted
+++ resolved
@@ -52,13 +52,8 @@
 log                  = "^0.4"
 pretty_env_logger    = "^0.3"
 failure              = "^0.1"
-<<<<<<< HEAD
-crossbeam            = "^0.6"
 num_cpus             = "^1.10"
-=======
 crossbeam            = "^0.7"
-num_cpus             = "^1.0"
->>>>>>> 891b0d30
 hashbrown            = "0.1.8"
 serde                = { version = "^1.0", features = ["derive"] }
 clap                 = { version = "^2.32", features = ["color"] }
