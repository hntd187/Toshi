[package]
name    = "toshi"
version = "0.1.1"
authors = ["Stephen Carman <shcarman@gmail.com>"]
description = "A full text search engine based on Tantivy"
repository = "https://github.com/toshi-search/Toshi"
license = "MIT"
build = "build.rs"

[[bin]]
name = "toshi"
path = "src/bin/main.rs"

[lib]
path = "src/lib.rs"

[build-dependencies]
capnpc = "^0.9"

[dependencies]
gotham            = "^0.3"
gotham_derive     = "^0.3"
hyper             = "^0.12"
mime              = "^0.3"
serde             = "^1.0"
serde_derive      = "^1.0"
serde_json        = "^1.0"
futures           = "^0.1"
tantivy           = "^0.7"
tokio             = "^0.1"
config            = "^0.9"
log               = "^0.4"
pretty_env_logger = "^0.2"
failure           = "^0.1"
<<<<<<< HEAD
crossbeam-channel = "^0.3"
=======
crossbeam         = "^0.5"
>>>>>>> 5d2f9e07
capnp             = "^0.9"
clap              = "^2.32"
num_cpus          = "^1.0"
systemstat        = { git = "https://github.com/toshi-search/systemstat", branch = "master" }
uuid              = { version = "0.7", features = ["v4"] }

[profile.release]
opt-level = 3
debug = false
debug-assertions = false
lto = true
rpath = false
codegen-units = 1<|MERGE_RESOLUTION|>--- conflicted
+++ resolved
@@ -32,11 +32,7 @@
 log               = "^0.4"
 pretty_env_logger = "^0.2"
 failure           = "^0.1"
-<<<<<<< HEAD
-crossbeam-channel = "^0.3"
-=======
 crossbeam         = "^0.5"
->>>>>>> 5d2f9e07
 capnp             = "^0.9"
 clap              = "^2.32"
 num_cpus          = "^1.0"
