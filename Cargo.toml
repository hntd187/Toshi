[package]
name    = "toshi"
version = "0.1.1"
authors = ["Stephen Carman <shcarman@gmail.com>"]
description = "A full text search engine based on Tantivy"
repository = "https://github.com/toshi-search/Toshi"
license = "MIT"
edition = "2018"

[[bin]]
name = "toshi"

[[bin]]
name = "toshi-placement"

[lib]
path = "src/lib.rs"

[build-dependencies]
tower-grpc-build = { git = "https://github.com/tower-rs/tower-grpc" }

[dependencies]
<<<<<<< HEAD
gotham            = { git = "https://github.com/gotham-rs/gotham", rev = "9e60d8752fd5bb569f4156e60ee1919198702273" }
gotham_derive     = { git = "https://github.com/gotham-rs/gotham", rev = "9e60d8752fd5bb569f4156e60ee1919198702273" }
tower-service     = "0.2"
tower-grpc        = "0.1"
tower-h2          = "0.1" 
tower-util        = "0.1"
tower-http        = "0.1"
tower-consul      = "0.1"
tower-buffer      = "0.1"
http              = "0.1.14"
=======
tower-web         = "0.3.3"
http              = "0.1.14"
tower-grpc        = { git = "https://github.com/tower-rs/tower-grpc" }
tower-h2          = { git = "https://github.com/tower-rs/tower-h2" }
tower-util        = { git = "https://github.com/tower-rs/tower" }
tower-http        = { git = "https://github.com/tower-rs/tower-http" }
>>>>>>> 5f23c900
tokio-connect     = { git = "https://github.com/carllerche/tokio-connect" }
flate2            = "^1.0"
bytes             = "^0.4"
prost             = "^0.4"
prost-derive      = "^0.4"
hyper             = "^0.12"
hyper-tls         = "^0.3"
mime              = "^0.3"
serde             = { version = "^1.0", features = ["derive"] }
serde_json        = "^1.0"
futures           = "^0.1"
tantivy           = "^0.7"
tokio             = "^0.1"
tokio-signal      = "^0.2"
tokio-tls         = "^0.2"
config            = "^0.9"
log               = "^0.4"
pretty_env_logger = "^0.3"
failure           = "^0.1"
crossbeam         = "^0.6"
clap              = { version = "^2.32", features = ["color"] }
num_cpus          = "^1.0"
systemstat        = { git = "https://github.com/toshi-search/systemstat", branch = "master" }
uuid              = { version = "0.7", features = ["v4"] }

[profile.release]
opt-level = 3
debug = false
debug-assertions = false
lto = true
rpath = false
codegen-units = 1

[patch.crates-io]
tower-service        = { git = "https://github.com/tower-rs/tower" }
tower-direct-service = { git = "https://github.com/tower-rs/tower" }
tower-buffer         = { git = "https://github.com/tower-rs/tower" }
tower-grpc           = { git = "https://github.com/tower-rs/tower-grpc" }
tower-h2             = { git = "https://github.com/tower-rs/tower-h2" }
tower-util           = { git = "https://github.com/tower-rs/tower" }
tower-http           = { git = "https://github.com/tower-rs/tower-http" }
tower-consul         = { git = "https://github.com/LucioFranco/tower-consul" }<|MERGE_RESOLUTION|>--- conflicted
+++ resolved
@@ -20,25 +20,15 @@
 tower-grpc-build = { git = "https://github.com/tower-rs/tower-grpc" }
 
 [dependencies]
-<<<<<<< HEAD
-gotham            = { git = "https://github.com/gotham-rs/gotham", rev = "9e60d8752fd5bb569f4156e60ee1919198702273" }
-gotham_derive     = { git = "https://github.com/gotham-rs/gotham", rev = "9e60d8752fd5bb569f4156e60ee1919198702273" }
-tower-service     = "0.2"
+tower-buffer      = "0.1"
+tower-consul      = "0.1"
 tower-grpc        = "0.1"
 tower-h2          = "0.1" 
+tower-http        = "0.1"
+tower-service     = "0.2"
 tower-util        = "0.1"
-tower-http        = "0.1"
-tower-consul      = "0.1"
-tower-buffer      = "0.1"
-http              = "0.1.14"
-=======
 tower-web         = "0.3.3"
 http              = "0.1.14"
-tower-grpc        = { git = "https://github.com/tower-rs/tower-grpc" }
-tower-h2          = { git = "https://github.com/tower-rs/tower-h2" }
-tower-util        = { git = "https://github.com/tower-rs/tower" }
-tower-http        = { git = "https://github.com/tower-rs/tower-http" }
->>>>>>> 5f23c900
 tokio-connect     = { git = "https://github.com/carllerche/tokio-connect" }
 flate2            = "^1.0"
 bytes             = "^0.4"
