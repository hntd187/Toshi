pub mod cluster_rpc {
    tonic::include_proto!("clusterrpc");

    pub use index_service_client as client;
    pub use index_service_server as server;
<<<<<<< HEAD

    use raft::eraftpb;

    impl From<eraftpb::Message> for Message {
        fn from(m: eraftpb::Message) -> Message {
            Message {
                msg_type: m.msg_type,
                to: m.to,
                from: m.from,
                term: m.term,
                log_term: m.log_term,
                index: m.index,
                entries: m.entries.into_iter().map(Entry::from).collect(),
                commit: m.commit,
                snapshot: m.snapshot.map(Snapshot::from),
                request_snapshot: m.request_snapshot,
                reject: m.reject,
                context: m.context,
                reject_hint: m.reject_hint,
            }
        }
    }

    impl From<eraftpb::Entry> for Entry {
        fn from(e: eraftpb::Entry) -> Entry {
            Entry {
                entry_type: e.entry_type,
                term: e.term,
                index: e.index,
                data: e.data,
                context: e.context,
                sync_log: e.sync_log,
            }
        }
    }

    impl From<eraftpb::Snapshot> for Snapshot {
        fn from(s: eraftpb::Snapshot) -> Snapshot {
            Snapshot {
                data: s.data,
                metadata: s.metadata.map(SnapshotMetadata::from),
            }
        }
    }

    impl From<eraftpb::SnapshotMetadata> for SnapshotMetadata {
        fn from(sm: eraftpb::SnapshotMetadata) -> SnapshotMetadata {
            SnapshotMetadata {
                conf_state: sm.conf_state.map(ConfState::from),
                index: sm.index,
                term: sm.term,
            }
        }
    }

    impl From<eraftpb::ConfState> for ConfState {
        fn from(c: eraftpb::ConfState) -> ConfState {
            ConfState {
                auto_leave: c.auto_leave,
                learners_next: c.learners_next,
                voters_outgoing: c.voters_outgoing,
                voters: c.voters,
                learners: c.learners,
            }
        }
    }

    // And now we do the reverse...

    impl From<Message> for eraftpb::Message {
        fn from(m: Message) -> eraftpb::Message {
            eraftpb::Message {
                commit_term: 0,
                msg_type: m.msg_type,
                to: m.to,
                from: m.from,
                term: m.term,
                log_term: m.log_term,
                index: m.index,
                entries: m.entries.into_iter().map(eraftpb::Entry::from).collect(),
                commit: m.commit,
                snapshot: m.snapshot.map(eraftpb::Snapshot::from),
                request_snapshot: m.request_snapshot,
                reject: m.reject,
                context: m.context,
                reject_hint: m.reject_hint,
                priority: 0,
            }
        }
    }

    impl From<Entry> for eraftpb::Entry {
        fn from(e: Entry) -> eraftpb::Entry {
            eraftpb::Entry {
                entry_type: e.entry_type,
                term: e.term,
                index: e.index,
                data: e.data,
                context: e.context,
                sync_log: e.sync_log,
            }
        }
    }

    impl From<Snapshot> for eraftpb::Snapshot {
        fn from(s: Snapshot) -> eraftpb::Snapshot {
            eraftpb::Snapshot {
                data: s.data,
                metadata: s.metadata.map(eraftpb::SnapshotMetadata::from),
            }
        }
    }

    impl From<SnapshotMetadata> for eraftpb::SnapshotMetadata {
        fn from(sm: SnapshotMetadata) -> eraftpb::SnapshotMetadata {
            eraftpb::SnapshotMetadata {
                conf_state: sm.conf_state.map(eraftpb::ConfState::from),
                index: sm.index,
                term: sm.term,
            }
        }
    }

    impl From<ConfState> for eraftpb::ConfState {
        fn from(c: ConfState) -> eraftpb::ConfState {
            eraftpb::ConfState {
                voters: c.voters,
                learners: c.learners,
                voters_outgoing: vec![],
                learners_next: vec![],
                auto_leave: false,
            }
        }
    }
=======
>>>>>>> f95360b1
}<|MERGE_RESOLUTION|>--- conflicted
+++ resolved
@@ -3,141 +3,4 @@
 
     pub use index_service_client as client;
     pub use index_service_server as server;
-<<<<<<< HEAD
-
-    use raft::eraftpb;
-
-    impl From<eraftpb::Message> for Message {
-        fn from(m: eraftpb::Message) -> Message {
-            Message {
-                msg_type: m.msg_type,
-                to: m.to,
-                from: m.from,
-                term: m.term,
-                log_term: m.log_term,
-                index: m.index,
-                entries: m.entries.into_iter().map(Entry::from).collect(),
-                commit: m.commit,
-                snapshot: m.snapshot.map(Snapshot::from),
-                request_snapshot: m.request_snapshot,
-                reject: m.reject,
-                context: m.context,
-                reject_hint: m.reject_hint,
-            }
-        }
-    }
-
-    impl From<eraftpb::Entry> for Entry {
-        fn from(e: eraftpb::Entry) -> Entry {
-            Entry {
-                entry_type: e.entry_type,
-                term: e.term,
-                index: e.index,
-                data: e.data,
-                context: e.context,
-                sync_log: e.sync_log,
-            }
-        }
-    }
-
-    impl From<eraftpb::Snapshot> for Snapshot {
-        fn from(s: eraftpb::Snapshot) -> Snapshot {
-            Snapshot {
-                data: s.data,
-                metadata: s.metadata.map(SnapshotMetadata::from),
-            }
-        }
-    }
-
-    impl From<eraftpb::SnapshotMetadata> for SnapshotMetadata {
-        fn from(sm: eraftpb::SnapshotMetadata) -> SnapshotMetadata {
-            SnapshotMetadata {
-                conf_state: sm.conf_state.map(ConfState::from),
-                index: sm.index,
-                term: sm.term,
-            }
-        }
-    }
-
-    impl From<eraftpb::ConfState> for ConfState {
-        fn from(c: eraftpb::ConfState) -> ConfState {
-            ConfState {
-                auto_leave: c.auto_leave,
-                learners_next: c.learners_next,
-                voters_outgoing: c.voters_outgoing,
-                voters: c.voters,
-                learners: c.learners,
-            }
-        }
-    }
-
-    // And now we do the reverse...
-
-    impl From<Message> for eraftpb::Message {
-        fn from(m: Message) -> eraftpb::Message {
-            eraftpb::Message {
-                commit_term: 0,
-                msg_type: m.msg_type,
-                to: m.to,
-                from: m.from,
-                term: m.term,
-                log_term: m.log_term,
-                index: m.index,
-                entries: m.entries.into_iter().map(eraftpb::Entry::from).collect(),
-                commit: m.commit,
-                snapshot: m.snapshot.map(eraftpb::Snapshot::from),
-                request_snapshot: m.request_snapshot,
-                reject: m.reject,
-                context: m.context,
-                reject_hint: m.reject_hint,
-                priority: 0,
-            }
-        }
-    }
-
-    impl From<Entry> for eraftpb::Entry {
-        fn from(e: Entry) -> eraftpb::Entry {
-            eraftpb::Entry {
-                entry_type: e.entry_type,
-                term: e.term,
-                index: e.index,
-                data: e.data,
-                context: e.context,
-                sync_log: e.sync_log,
-            }
-        }
-    }
-
-    impl From<Snapshot> for eraftpb::Snapshot {
-        fn from(s: Snapshot) -> eraftpb::Snapshot {
-            eraftpb::Snapshot {
-                data: s.data,
-                metadata: s.metadata.map(eraftpb::SnapshotMetadata::from),
-            }
-        }
-    }
-
-    impl From<SnapshotMetadata> for eraftpb::SnapshotMetadata {
-        fn from(sm: SnapshotMetadata) -> eraftpb::SnapshotMetadata {
-            eraftpb::SnapshotMetadata {
-                conf_state: sm.conf_state.map(eraftpb::ConfState::from),
-                index: sm.index,
-                term: sm.term,
-            }
-        }
-    }
-
-    impl From<ConfState> for eraftpb::ConfState {
-        fn from(c: ConfState) -> eraftpb::ConfState {
-            eraftpb::ConfState {
-                voters: c.voters,
-                learners: c.learners,
-                voters_outgoing: vec![],
-                learners_next: vec![],
-                auto_leave: false,
-            }
-        }
-    }
-=======
->>>>>>> f95360b1
 }