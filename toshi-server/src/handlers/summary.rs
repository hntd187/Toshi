--- conflicted
+++ resolved
@@ -46,32 +46,4 @@
         debug!("Could not find index: {}", index);
         Ok(empty_with_code(StatusCode::NOT_FOUND))
     }
-<<<<<<< HEAD
-=======
-}
-
-#[cfg(test)]
-mod tests {
-    use std::sync::atomic::AtomicBool;
-    use std::sync::Arc;
-
-    use http::Request;
-    use hyper::Body;
-
-    use toshi_test::{read_body, TestServer};
-
-    use crate::index::create_test_catalog;
-    use crate::router::Router;
-
-    #[tokio::test]
-    async fn get_summary_data() -> Result<(), Box<dyn std::error::Error>> {
-        let catalog = create_test_catalog("test_index");
-        let router = Router::new(catalog, Arc::new(AtomicBool::new(false)));
-        let (list, ts) = TestServer::new()?;
-        let request = Request::get(ts.uri("/test_index/_summary?include_sizes=true")?).body(Body::empty())?;
-        let req = ts.get(request, router.router_from_tcp(list)).await?;
-        let _body = read_body(req).await?;
-        Ok(())
-    }
->>>>>>> f95360b1
 }