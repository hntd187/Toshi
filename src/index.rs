use crate::handle::IndexHandle;
use crate::query::{CreateQuery, Query, Request};
use crate::results::*;
use crate::settings::Settings;
use crate::{Error, Result};

use log::{debug, info};
use tantivy::collector::TopCollector;
use tantivy::query::{AllQuery, QueryParser};
use tantivy::schema::*;
use tantivy::Index;

use std::collections::HashMap;
use std::fs::read_dir;
use std::iter::Iterator;
use std::path::PathBuf;

pub struct IndexCatalog {
    pub settings: Settings,
    base_path: PathBuf,
    collection: HashMap<String, IndexHandle>,
}

impl IndexCatalog {
    pub fn with_path(base_path: PathBuf) -> Result<Self> {
        IndexCatalog::new(base_path, Settings::default())
    }

    pub fn new(base_path: PathBuf, settings: Settings) -> Result<Self> {
        let mut index_cat = IndexCatalog {
            settings,
            base_path,
            collection: HashMap::new(),
        };
        index_cat.refresh_catalog()?;
        info!("Indexes: {:?}", index_cat.collection.keys());
        Ok(index_cat)
    }

    pub fn base_path(&self) -> &PathBuf {
        &self.base_path
    }

    #[doc(hidden)]
    #[allow(dead_code)]
    pub fn with_index(name: String, index: Index) -> Result<Self> {
        let mut map = HashMap::new();
        let new_index = IndexHandle::new(index, Settings::default(), &name)
            .unwrap_or_else(|_| panic!("Unable to open index: {} because it's locked", name));
        map.insert(name, new_index);
        Ok(IndexCatalog {
            settings: Settings::default(),
            base_path: PathBuf::new(),
            collection: map,
        })
    }

    pub fn load_index(path: &str) -> Result<Index> {
        let p = PathBuf::from(path);
        if p.exists() {
            Index::open_in_dir(&p)
                .map_err(|_| Error::UnknownIndex(p.display().to_string()))
                .and_then(Ok)
        } else {
            Err(Error::UnknownIndex(path.to_string()))
        }
    }

    pub fn add_index(&mut self, name: String, index: Index) -> Result<()> {
        let handle = IndexHandle::new(index, self.settings.clone(), &name)
            .unwrap_or_else(|_| panic!("Unable to open index: {} because it's locked", name));
        self.collection.entry(name).or_insert(handle);
        Ok(())
    }

    #[allow(dead_code)]
    pub fn get_collection(&self) -> &HashMap<String, IndexHandle> {
        &self.collection
    }

    pub fn get_mut_collection(&mut self) -> &mut HashMap<String, IndexHandle> {
        &mut self.collection
    }

    pub fn exists(&self, index: &str) -> bool {
        self.get_collection().contains_key(index)
    }

    pub fn get_mut_index(&mut self, name: &str) -> Result<&mut IndexHandle> {
        self.collection.get_mut(name).ok_or_else(|| Error::UnknownIndex(name.to_string()))
    }

    pub fn get_index(&self, name: &str) -> Result<&IndexHandle> {
        self.collection.get(name).ok_or_else(|| Error::UnknownIndex(name.to_string()))
    }

    pub fn refresh_catalog(&mut self) -> Result<()> {
        self.collection.clear();

        for dir in read_dir(self.base_path.clone())? {
            let entry = dir?.path();
            if let Some(entry_str) = entry.to_str() {
                if !entry_str.ends_with(".node_id") {
                    let pth: String = entry_str.rsplit('/').take(1).collect();
                    let idx = IndexCatalog::load_index(entry_str)?;
                    self.add_index(pth.clone(), idx)?;
                }
            } else {
                return Err(Error::IOError(format!("Path {} is not a valid unicode path", entry.display())));
            }
        }
        Ok(())
    }

    pub fn search_index(&self, index: &str, search: Request) -> Result<SearchResults> {
        match self.get_index(index) {
            Ok(hand) => {
                let idx = hand.get_index();
                idx.load_searchers()?;
                let searcher = idx.searcher();
                let schema = idx.schema();
                let mut collector = TopCollector::with_limit(search.limit);
                if let Some(query) = search.query {
                    match query {
                        Query::Regex(regex) => {
                            let regex_query = regex.create_query(&schema)?;
                            searcher.search(&*regex_query, &mut collector)?
                        }
                        Query::Phrase(phrase) => {
                            let phrase_query = phrase.create_query(&schema)?;
                            searcher.search(&*phrase_query, &mut collector)?
                        }
                        Query::Fuzzy(fuzzy) => {
                            let fuzzy_query = fuzzy.create_query(&schema)?;
                            searcher.search(&*fuzzy_query, &mut collector)?
                        }
                        Query::Exact(term) => {
                            let exact_query = term.create_query(&schema)?;
                            searcher.search(&*exact_query, &mut collector)?
                        }
                        Query::Boolean { bool } => {
                            let bool_query = bool.create_query(&schema)?;
                            searcher.search(&*bool_query, &mut collector)?
                        }
                        Query::Range(range) => {
                            debug!("{:#?}", range);
                            let range_query = range.create_query(&schema)?;
                            debug!("{:?}", range_query);
                            searcher.search(&*range_query, &mut collector)?
                        }
                        Query::Raw { raw } => {
                            let fields: Vec<Field> = schema.fields().iter().filter_map(|e| schema.get_field(e.name())).collect();
                            let query_parser = QueryParser::for_index(idx, fields);
                            let query = query_parser.parse_query(&raw)?;
                            debug!("{:#?}", query);
                            searcher.search(&*query, &mut collector)?
                        }
                        Query::All => searcher.search(&AllQuery, &mut collector)?,
                    }
                }

                let scored_docs: Vec<ScoredDoc> = collector
                    .top_docs()
                    .into_iter()
                    .map(|(score, doc)| {
                        let d = searcher.doc(doc).expect("Doc not found in segment");
                        ScoredDoc::new(Some(score), schema.to_named_doc(&d))
                    })
                    .collect();

                Ok(SearchResults::new(scored_docs))
            }
            Err(e) => Err(e),
        }
    }

    pub fn clear(&mut self) {
        self.collection.clear();
    }
}

#[cfg(test)]
pub mod tests {

    use super::*;
    use std::sync::{Arc, RwLock};
    use tantivy::doc;

    pub fn create_test_catalog(name: &str) -> Arc<RwLock<IndexCatalog>> {
        let idx = create_test_index();
        let catalog = IndexCatalog::with_index(name.into(), idx).unwrap();
        Arc::new(RwLock::new(catalog))
    }

    pub fn create_test_index() -> Index {
        let mut builder = SchemaBuilder::new();
        let test_text = builder.add_text_field("test_text", STORED | TEXT);
        let test_int = builder.add_i64_field("test_i64", INT_STORED | INT_INDEXED);
        let test_unsign = builder.add_u64_field("test_u64", INT_STORED | INT_INDEXED);
        let test_unindexed = builder.add_text_field("test_unindex", STORED);

        let schema = builder.build();
        let idx = Index::create_in_ram(schema);
        let mut writer = idx.writer(30_000_000).unwrap();
        writer.add_document(doc! { test_text => "Test Document 1", test_int => 2014i64,  test_unsign => 10u64, test_unindexed => "no" });
        writer.add_document(doc! { test_text => "Test Dockument 2", test_int => -2015i64, test_unsign => 11u64, test_unindexed => "yes" });
        writer.add_document(doc! { test_text => "Test Duckiment 3", test_int => 2016i64,  test_unsign => 12u64, test_unindexed => "noo" });
        writer.add_document(doc! { test_text => "Test Document 4", test_int => -2017i64, test_unsign => 13u64, test_unindexed => "yess" });
        writer.add_document(doc! { test_text => "Test Document 5", test_int => 2018i64,  test_unsign => 14u64, test_unindexed => "nooo" });
        writer.commit().unwrap();

        idx
    }
<<<<<<< HEAD
=======

    pub fn create_test_client(catalog: &Arc<RwLock<IndexCatalog>>) -> TestClient {
        let server = create_test_server(catalog);
        server.client()
    }

    pub fn create_test_server(catalog: &Arc<RwLock<IndexCatalog>>) -> TestServer {
        TestServer::new(crate::router::router_with_catalog(catalog)).unwrap()
    }
>>>>>>> 4c85dd04
}<|MERGE_RESOLUTION|>--- conflicted
+++ resolved
@@ -211,16 +211,4 @@
 
         idx
     }
-<<<<<<< HEAD
-=======
-
-    pub fn create_test_client(catalog: &Arc<RwLock<IndexCatalog>>) -> TestClient {
-        let server = create_test_server(catalog);
-        server.client()
-    }
-
-    pub fn create_test_server(catalog: &Arc<RwLock<IndexCatalog>>) -> TestServer {
-        TestServer::new(crate::router::router_with_catalog(catalog)).unwrap()
-    }
->>>>>>> 4c85dd04
 }