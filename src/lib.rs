#![warn(unused_extern_crates)]
extern crate capnp;
extern crate clap;
extern crate config;
extern crate crossbeam_channel;
#[macro_use]
extern crate failure;
extern crate futures;
extern crate gotham;
#[macro_use]
extern crate gotham_derive;
extern crate hyper;
extern crate log;
extern crate mime;
extern crate num_cpus;
extern crate serde;
#[macro_use]
extern crate serde_derive;
extern crate serde_json;
<<<<<<< HEAD
extern crate systemstat;
#[cfg_attr(test, macro_use)]
=======
>>>>>>> 9752de4c
extern crate tantivy;
extern crate tokio;
extern crate uuid;

use log::*;
use tantivy::query::QueryParserError;
use tantivy::schema::DocParsingError;
use tantivy::Error as TError;

#[derive(Debug, Fail)]
pub enum Error {
    #[fail(display = "IO Error: {}", _0)]
    IOError(String),
    #[fail(display = "Unknown Field: '{}' queried", _0)]
    UnknownIndexField(String),
    #[fail(display = "Unknown Index: '{}' does not exist", _0)]
    UnknownIndex(String),
    #[fail(display = "Query Parse Error: {}", _0)]
    QueryError(String),
}

impl From<TError> for Error {
    fn from(err: tantivy::Error) -> Self {
        match err {
            TError::CorruptedFile(p) | TError::PathDoesNotExist(p) | TError::FileAlreadyExists(p) => Error::IOError(format!("{:?}", p)),
            TError::IOError(e) => Error::IOError(e.to_string()),
            TError::SchemaError(e) => Error::UnknownIndex(e.to_string()),
            TError::InvalidArgument(e) | TError::ErrorInThread(e) => Error::IOError(e),
            TError::Poisoned => Error::IOError("Poisoned".to_string()),
            TError::LockFailure(e) => Error::IOError(format!("Failed to acquire lock: {:?}", e)),
            TError::FastFieldError(_) => Error::IOError("Fast Field Error".to_string()),
        }
    }
}

impl From<QueryParserError> for Error {
    fn from(qpe: QueryParserError) -> Self {
        match qpe {
            QueryParserError::SyntaxError => Error::QueryError("Syntax error in query".to_string()),
            QueryParserError::FieldDoesNotExist(e) => Error::UnknownIndexField(e),
            QueryParserError::FieldNotIndexed(e) | QueryParserError::FieldDoesNotHavePositionsIndexed(e) => {
                Error::QueryError(format!("Query to unindexed field '{}'", e))
            }
            QueryParserError::ExpectedInt(e) => Error::QueryError(e.to_string()),
            QueryParserError::NoDefaultFieldDeclared | QueryParserError::RangeMustNotHavePhrase => {
                Error::QueryError("No default field declared for query".to_string())
            }
            QueryParserError::AllButQueryForbidden => Error::QueryError("Cannot have queries only exclude documents".to_string()),
            QueryParserError::UnknownTokenizer(e1, _) => Error::QueryError(e1),
        }
    }
}

impl From<DocParsingError> for Error {
    fn from(err: DocParsingError) -> Self {
        match err {
            DocParsingError::NotJSON(e) => Error::IOError(e),
            DocParsingError::NoSuchFieldInSchema(e) => Error::UnknownIndexField(e),
            DocParsingError::ValueError(e, _) => Error::IOError(e),
        }
    }
}

impl<T> From<std::sync::PoisonError<T>> for Error {
    fn from(err: std::sync::PoisonError<T>) -> Self {
        Error::IOError(err.to_string())
    }
}

impl From<std::io::Error> for Error {
    fn from(err: std::io::Error) -> Self {
        Error::IOError(err.to_string())
    }
}

impl From<std::str::Utf8Error> for Error {
    fn from(err: std::str::Utf8Error) -> Self {
        Error::IOError(err.to_string())
    }
}

pub type Result<T> = std::result::Result<T, Error>;

mod handle;
mod handlers;
mod query;
mod results;
mod transaction;

pub mod cluster;
pub mod commit;
pub mod index;
pub mod router;
pub mod settings;

#[allow(dead_code)]
pub mod wal_capnp {
    #[cfg(target_family = "windows")]
    include!(concat!(env!("OUT_DIR"), "\\proto", "\\wal_capnp.rs"));
    #[cfg(target_family = "unix")]
    include!(concat!(env!("OUT_DIR"), "/proto", "/wal_capnp.rs"));
}<|MERGE_RESOLUTION|>--- conflicted
+++ resolved
@@ -17,11 +17,8 @@
 #[macro_use]
 extern crate serde_derive;
 extern crate serde_json;
-<<<<<<< HEAD
 extern crate systemstat;
 #[cfg_attr(test, macro_use)]
-=======
->>>>>>> 9752de4c
 extern crate tantivy;
 extern crate tokio;
 extern crate uuid;
