--- conflicted
+++ resolved
@@ -1,29 +1,5 @@
-<<<<<<< HEAD
-#![warn(unused_extern_crates)]
-extern crate clap;
-extern crate config;
-extern crate crossbeam;
-#[macro_use]
-extern crate failure;
-extern crate futures;
-extern crate hyper;
-extern crate log;
-extern crate num_cpus;
-extern crate serde;
-extern crate serde_json;
-extern crate systemstat;
-extern crate tantivy;
-extern crate tokio;
-extern crate uuid;
-#[macro_use]
-extern crate tower_web;
-
 use failure::Fail;
 use log::*;
-=======
-use failure::Fail;
-use gotham::handler::{HandlerError, IntoHandlerError};
->>>>>>> 4c85dd04
 use tantivy::query::QueryParserError;
 use tantivy::schema::DocParsingError;
 use tantivy::Error as TError;
