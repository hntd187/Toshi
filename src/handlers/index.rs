<<<<<<< HEAD
use crate::handlers::CreatedResponse;
use crate::index::IndexCatalog;
use crate::Error;
use std::collections::HashMap;
use std::fs;
use std::sync::{Arc, RwLock};

use std::path::PathBuf;
use tantivy::directory::MmapDirectory;
use tantivy::schema::*;
use tantivy::Index;
=======
use crate::handlers::{handle_error, to_json, IndexPath};
use crate::index::IndexCatalog;
use crate::{Error, Result};

use futures::{future, Future, Stream};
use gotham::handler::{Handler, HandlerFuture, NewHandler};
use gotham::helpers::http::response::{create_empty_response, create_response};
use gotham::state::{FromState, State};
use hyper::{Body, Method, StatusCode};
use serde_derive::{Deserialize, Serialize};
use tantivy::directory::MmapDirectory;
use tantivy::schema::*;
use tantivy::{Document, Index};

use std::collections::HashMap;
use std::fs;
use std::panic::RefUnwindSafe;
use std::sync::{Arc, RwLock};
>>>>>>> 4c85dd04

#[derive(Extract, Deserialize)]
pub struct SchemaBody(Schema);

#[derive(Extract, Deserialize)]
pub struct DeleteDoc {
    options: Option<IndexOptions>,
    terms: HashMap<String, String>,
}

#[derive(Clone)]
pub struct IndexHandler {
    catalog: Arc<RwLock<IndexCatalog>>,
}

#[derive(Response, Deserialize)]
pub struct DocsAffected {
    docs_affected: u32,
}

#[derive(Extract, Deserialize)]
pub struct IndexOptions {
    #[serde(default)]
    commit: bool,
}

#[derive(Extract, Deserialize)]
pub struct AddDocument {
    options: Option<IndexOptions>,
    document: serde_json::Value,
}

impl IndexHandler {
    pub fn new(catalog: Arc<RwLock<IndexCatalog>>) -> Self {
        IndexHandler { catalog }
    }

    fn add_index(catalog: Arc<RwLock<IndexCatalog>>, name: String, index: Index) -> Result<(), ()> {
        match catalog.write() {
            Ok(ref mut cat) => cat.add_index(name, index).map_err(|_| ()),
            Err(_) => Err(()),
        }
    }

    fn create_from_managed(mut base_path: PathBuf, index_path: &str, schema: Schema) -> Result<Index, Error> {
        base_path.push(index_path);
        if !base_path.exists() {
            fs::create_dir(&base_path).map_err(|e| Error::IOError(e.to_string()))?;
        }
        let dir = MmapDirectory::open(base_path).map_err(|e| Error::IOError(e.to_string()))?;
        Index::open_or_create(dir, schema).map_err(|e| Error::IOError(e.to_string()))
    }

    fn parse_doc(schema: &Schema, bytes: &str) -> Result<Document, Error> {
        schema.parse_document(bytes).map_err(|e| e.into())
    }
}

<<<<<<< HEAD
impl_web! {
    impl IndexHandler {
        #[delete("/:index")]
        #[content_type("application/json")]
        fn delete(&self, body: DeleteDoc, index: String) -> Result<DocsAffected, ()> {
            if self.catalog.read().unwrap().exists(&index) {
                let docs_affected: u32;
                {
                    let index_lock = self.catalog.read().unwrap();
                    let index_handle = index_lock.get_index(&index).map_err(|_| ())?;
                    let index = index_handle.get_index();
                    let index_schema = index.schema();
                    let writer_lock = index_handle.get_writer();
                    let mut index_writer = writer_lock.lock().map_err(|_| ())?;

                    for (field, value) in body.terms {
                        let mut f = index_schema.get_field(&field).unwrap();
                        let mut term = Term::from_field_text(f, &value);
                        index_writer.delete_term(term);
                    }
                    if let Some(opts) = body.options {
                        if opts.commit {
                            index_writer.commit().unwrap();
                            index_handle.set_opstamp(0);
=======
    fn add_document(self, mut state: State, index_path: IndexPath) -> Box<HandlerFuture> {
        Box::new(Body::take_from(&mut state).concat2().then(move |body| match body {
            Ok(ref b) => {
                if let Ok(mut index_lock) = self.catalog.write() {
                    if let Ok(index_handle) = index_lock.get_mut_index(&index_path.index) {
                        {
                            let add_document: AddDocument = serde_json::from_slice(b).unwrap();
                            let index = index_handle.get_index();
                            let index_schema = index.schema();
                            let writer_lock = index_handle.get_writer();
                            let mut index_writer = match writer_lock.lock() {
                                Ok(w) => w,
                                Err(ref e) => return handle_error(state, Error::IOError(e.to_string())),
                            };
                            let doc = match self.parse_doc(&index_schema, &add_document.document.to_string()) {
                                Ok(d) => d,
                                Err(e) => return handle_error(state, e),
                            };
                            index_writer.add_document(doc);
                            if let Some(opts) = add_document.options {
                                if opts.commit {
                                    index_writer.commit().unwrap();
                                    index_handle.set_opstamp(0);
                                }
                            } else {
                                index_handle.set_opstamp(index_handle.get_opstamp() + 1);
                            }
>>>>>>> 4c85dd04
                        }
                    }
                    docs_affected = index
                        .load_metas()
                        .map(|meta| meta.segments.iter().map(|seg| seg.num_deleted_docs()).sum())
                        .unwrap_or(0);
                }
                Ok(DocsAffected { docs_affected })
            } else {
                Err(())
            }
        }

        #[put("/:index")]
        #[content_type("application/json")]
        fn add(&self, body: AddDocument, index: String) -> Result<CreatedResponse, ()> {
            if let Ok(ref mut index_lock) = self.catalog.write() {
                if let Ok(ref mut index_handle) = &mut index_lock.get_mut_index(&index) {
                    {
                        let index = index_handle.get_index();
                        let index_schema = index.schema();
                        let writer_lock = index_handle.get_writer();
                        let mut index_writer = writer_lock.lock().map_err(|_| ())?;
                        let doc: Document = IndexHandler::parse_doc(&index_schema, &body.document.to_string()).map_err(|_| ())?;
                        index_writer.add_document(doc);
                        if let Some(opts) = body.options {
                            if opts.commit {
                                index_writer.commit().unwrap();
                                index_handle.set_opstamp(0);
                            }
                        } else {
                            index_handle.set_opstamp(index_handle.get_opstamp() + 1);
                        }
                    }
                }
            }
            Ok(CreatedResponse)
        }

        #[put("/:index/_create")]
        #[content_type("application/json")]
        fn create(&self, body: SchemaBody, index: String) -> Result<CreatedResponse, ()> {
            let ip = self.catalog.read().map_err(|_| ())?.base_path().clone();
            let new_index = IndexHandler::create_from_managed(ip, &index, body.0).map_err(|_| ())?;
            IndexHandler::add_index(Arc::clone(&self.catalog), index.clone(), new_index).map(|_| CreatedResponse).map_err(|_| ())
        }
    }
}

#[cfg(test)]
mod tests {
    use super::*;
<<<<<<< HEAD
    use handlers::SearchHandler;
    use index::tests::*;
=======
    use crate::index::tests::*;
    use std::fs::remove_file;
    use std::path::PathBuf;
>>>>>>> 4c85dd04

    #[test]
    fn test_create_index() {
        let shared_cat = create_test_catalog("test_index".into());
        let schema = r#"[
            { "name": "test_text", "type": "text", "options": { "indexing": { "record": "position", "tokenizer": "default" }, "stored": true } },
            { "name": "test_unindex", "type": "text", "options": { "indexing": { "record": "position", "tokenizer": "default" }, "stored": true } },
            { "name": "test_i64", "type": "i64", "options": { "indexed": true, "stored": true } },
            { "name": "test_u64", "type": "u64", "options": { "indexed": true, "stored": true } }
         ]"#;
        let handler = IndexHandler::new(Arc::clone(&shared_cat));
        let body: SchemaBody = serde_json::from_str(schema).unwrap();
        let req = handler.create(body, "new_index".into());
        assert_eq!(req.is_ok(), true);
        let search = SearchHandler::new(Arc::clone(&shared_cat));
        let docs = search.get_all_docs("new_index".into()).unwrap();
        assert_eq!(docs.hits, 0);
    }

    #[test]
    fn test_doc_create() {
        let shared_cat = create_test_catalog("test_index".into());
        let body: AddDocument = serde_json::from_str(
            r#" {"options": {"commit": true}, "document": {"test_text": "Babbaboo!", "test_u64": 10, "test_i64": -10} }"#,
        )
        .unwrap();

        let handler = IndexHandler::new(Arc::clone(&shared_cat));
        let req = handler.add(body, "test_index".into());

        assert_eq!(req.is_ok(), true);
    }

    #[test]
    fn test_doc_delete() {
        let shared_cat = create_test_catalog("test_index".into());
        let handler = IndexHandler::new(Arc::clone(&shared_cat));
        let mut terms = HashMap::new();
        terms.insert("test_text".to_string(), "document".to_string());
        let delete = DeleteDoc {
            options: Some(IndexOptions { commit: true }),
            terms,
        };
        let req = handler.delete(delete, "test_index".into());
        assert_eq!(req.is_ok(), true);
        assert_eq!(req.unwrap().docs_affected, 3);
    }

    #[test]
    fn test_bad_json() {
        let shared_cat = create_test_catalog("test_index".into());
        let handler = IndexHandler::new(Arc::clone(&shared_cat));
        let bad_json: serde_json::Value = serde_json::Value::String("".into());
        let add_doc = AddDocument {
            document: bad_json,
            options: None,
        };
        let req = handler.add(add_doc, "test_index".into());
        assert_eq!(req.is_err(), true);
    }
}<|MERGE_RESOLUTION|>--- conflicted
+++ resolved
@@ -1,4 +1,3 @@
-<<<<<<< HEAD
 use crate::handlers::CreatedResponse;
 use crate::index::IndexCatalog;
 use crate::Error;
@@ -6,30 +5,12 @@
 use std::fs;
 use std::sync::{Arc, RwLock};
 
+use serde_derive::{Deserialize, Serialize};
 use std::path::PathBuf;
 use tantivy::directory::MmapDirectory;
 use tantivy::schema::*;
 use tantivy::Index;
-=======
-use crate::handlers::{handle_error, to_json, IndexPath};
-use crate::index::IndexCatalog;
-use crate::{Error, Result};
-
-use futures::{future, Future, Stream};
-use gotham::handler::{Handler, HandlerFuture, NewHandler};
-use gotham::helpers::http::response::{create_empty_response, create_response};
-use gotham::state::{FromState, State};
-use hyper::{Body, Method, StatusCode};
-use serde_derive::{Deserialize, Serialize};
-use tantivy::directory::MmapDirectory;
-use tantivy::schema::*;
-use tantivy::{Document, Index};
-
-use std::collections::HashMap;
-use std::fs;
-use std::panic::RefUnwindSafe;
-use std::sync::{Arc, RwLock};
->>>>>>> 4c85dd04
+use tower_web::*;
 
 #[derive(Extract, Deserialize)]
 pub struct SchemaBody(Schema);
@@ -88,7 +69,6 @@
     }
 }
 
-<<<<<<< HEAD
 impl_web! {
     impl IndexHandler {
         #[delete("/:index")]
@@ -113,35 +93,6 @@
                         if opts.commit {
                             index_writer.commit().unwrap();
                             index_handle.set_opstamp(0);
-=======
-    fn add_document(self, mut state: State, index_path: IndexPath) -> Box<HandlerFuture> {
-        Box::new(Body::take_from(&mut state).concat2().then(move |body| match body {
-            Ok(ref b) => {
-                if let Ok(mut index_lock) = self.catalog.write() {
-                    if let Ok(index_handle) = index_lock.get_mut_index(&index_path.index) {
-                        {
-                            let add_document: AddDocument = serde_json::from_slice(b).unwrap();
-                            let index = index_handle.get_index();
-                            let index_schema = index.schema();
-                            let writer_lock = index_handle.get_writer();
-                            let mut index_writer = match writer_lock.lock() {
-                                Ok(w) => w,
-                                Err(ref e) => return handle_error(state, Error::IOError(e.to_string())),
-                            };
-                            let doc = match self.parse_doc(&index_schema, &add_document.document.to_string()) {
-                                Ok(d) => d,
-                                Err(e) => return handle_error(state, e),
-                            };
-                            index_writer.add_document(doc);
-                            if let Some(opts) = add_document.options {
-                                if opts.commit {
-                                    index_writer.commit().unwrap();
-                                    index_handle.set_opstamp(0);
-                                }
-                            } else {
-                                index_handle.set_opstamp(index_handle.get_opstamp() + 1);
-                            }
->>>>>>> 4c85dd04
                         }
                     }
                     docs_affected = index
@@ -193,15 +144,10 @@
 
 #[cfg(test)]
 mod tests {
+
     use super::*;
-<<<<<<< HEAD
-    use handlers::SearchHandler;
-    use index::tests::*;
-=======
+    use crate::handlers::SearchHandler;
     use crate::index::tests::*;
-    use std::fs::remove_file;
-    use std::path::PathBuf;
->>>>>>> 4c85dd04
 
     #[test]
     fn test_create_index() {
