<<<<<<< HEAD
use crate::handlers::{CreatedResponse, Error};
use crate::index::IndexCatalog;

use std::iter::Iterator;
=======
use crate::handlers::{handle_error, IndexPath};
use crate::index::IndexCatalog;
use crate::{Error, Result};

use futures::{future, Future, Stream};
use gotham::handler::{Handler, HandlerFuture, IntoHandlerError, NewHandler};
use gotham::helpers::http::response::create_empty_response;
use gotham::state::{FromState, State};
use hyper::{Body, StatusCode};
use log::error;

use std::panic::RefUnwindSafe;
>>>>>>> 4c85dd04
use std::str::from_utf8;
use std::sync::{Arc, Mutex, RwLock};
use std::thread;

<<<<<<< HEAD
use crossbeam::channel::{unbounded, Receiver};
use tantivy::Document;
use tantivy::IndexWriter;

=======
use tantivy::{Document, IndexWriter};

use crossbeam::channel::{unbounded, Receiver};

>>>>>>> 4c85dd04
#[derive(Clone)]
pub struct BulkHandler {
    catalog: Arc<RwLock<IndexCatalog>>,
}

impl BulkHandler {
    pub fn new(catalog: Arc<RwLock<IndexCatalog>>) -> Self {
        BulkHandler { catalog }
    }

    fn index_documents(index_writer: &Mutex<IndexWriter>, doc_receiver: Receiver<Document>) -> Result<u64, Error> {
        match index_writer.lock() {
            Ok(ref mut w) => {
                for doc in doc_receiver {
                    w.add_document(doc);
                }
                match w.commit() {
                    Ok(c) => Ok(c),
                    Err(e) => Err(e.into()),
                }
            }
            Err(e) => Err(e.into()),
        }
    }
}

impl_web! {
    impl BulkHandler {
        #[post("/:index/_bulk")]
        #[content_type("application/json")]
        pub fn handle(&self, body: Vec<u8>, index: String) -> Result<CreatedResponse, ()> {

            let index_lock = self.catalog.read().map_err(|_| ())?;
            let index_handle = index_lock.get_index(&index).map_err(|_| ())?;
            let index = index_handle.get_index();
            let schema = index.schema();
            let (line_sender, line_recv) = index_lock.settings.get_channel::<Vec<u8>>();
            let (doc_sender, doc_recv) = unbounded::<Document>();

            for _ in 0..index_lock.settings.json_parsing_threads {
                let schema_clone = schema.clone();
                let doc_sender = doc_sender.clone();
                let line_recv_clone = line_recv.clone();
                thread::spawn(move || {
                    for line in line_recv_clone {
                        if !line.is_empty() {
                            if let Ok(text) = from_utf8(&line) {
                                if let Ok(doc) = schema_clone.parse_document(text) {
                                    doc_sender.send(doc).unwrap()
                                }
                            }
                        }
                    }
                });
            }

            let writer = index_handle.get_writer();
            thread::spawn(move || BulkHandler::index_documents(&writer, doc_recv));

            let line_sender_clone = line_sender.clone();
            let response = body
                .into_iter()
                .fold(Vec::new(), move |mut buf, line| {
                    buf.push(line);
                    let mut split = buf.split(|b| *b == b'\n').peekable();
                    while let Some(l) = split.next() {
                        if split.peek().is_none() {
                            return l.to_vec();
                        }
                        line_sender_clone.send(l.to_vec()).unwrap()
                    }
                    buf.clone()
                });
            if !response.is_empty() {
                line_sender.send(response.to_vec()).unwrap();
            }
            Ok(CreatedResponse)
        }
    }
}

#[cfg(test)]
mod tests {

    use super::*;
<<<<<<< HEAD
    use handlers::SearchHandler;
    use index::tests::*;
    use std::thread::sleep;
    use std::time::Duration;
=======
    use crate::handlers::search::tests::*;
    use crate::index::tests::*;
    use crate::index::IndexCatalog;

    use mime;
    use serde_json;

    // TODO: Need Error coverage testing here.
>>>>>>> 4c85dd04

    #[test]
    fn test_bulk_index() {
        let server = create_test_catalog("test_index");
        let handler = BulkHandler::new(Arc::clone(&server));
        let body = r#"
        {"test_text": "asdf1234", "test_i64": 123, "test_u64": 321, "test_unindex": "asdf"}
        {"test_text": "asdf5678", "test_i64": 456, "test_u64": 678, "test_unindex": "asdf"}
        {"test_text": "asdf9012", "test_i64": -12, "test_u64": 901, "test_unindex": "asdf"}"#;

        let index_docs = handler.handle(body.as_bytes().to_vec(), "test_index".into());
        assert_eq!(index_docs.is_ok(), true);
        sleep(Duration::from_secs(1));

        let search = SearchHandler::new(Arc::clone(&server));
        let check_docs = search.get_all_docs("test_index".into()).unwrap();
        assert_eq!(check_docs.hits, 8);
    }
}<|MERGE_RESOLUTION|>--- conflicted
+++ resolved
@@ -1,37 +1,18 @@
-<<<<<<< HEAD
-use crate::handlers::{CreatedResponse, Error};
+use crate::handlers::CreatedResponse;
 use crate::index::IndexCatalog;
+use crate::Error;
 
 use std::iter::Iterator;
-=======
-use crate::handlers::{handle_error, IndexPath};
-use crate::index::IndexCatalog;
-use crate::{Error, Result};
-
-use futures::{future, Future, Stream};
-use gotham::handler::{Handler, HandlerFuture, IntoHandlerError, NewHandler};
-use gotham::helpers::http::response::create_empty_response;
-use gotham::state::{FromState, State};
-use hyper::{Body, StatusCode};
-use log::error;
-
-use std::panic::RefUnwindSafe;
->>>>>>> 4c85dd04
 use std::str::from_utf8;
 use std::sync::{Arc, Mutex, RwLock};
 use std::thread;
 
-<<<<<<< HEAD
 use crossbeam::channel::{unbounded, Receiver};
+use serde_derive::{Deserialize, Serialize};
 use tantivy::Document;
 use tantivy::IndexWriter;
+use tower_web::*;
 
-=======
-use tantivy::{Document, IndexWriter};
-
-use crossbeam::channel::{unbounded, Receiver};
-
->>>>>>> 4c85dd04
 #[derive(Clone)]
 pub struct BulkHandler {
     catalog: Arc<RwLock<IndexCatalog>>,
@@ -117,21 +98,10 @@
 mod tests {
 
     use super::*;
-<<<<<<< HEAD
-    use handlers::SearchHandler;
-    use index::tests::*;
+    use crate::handlers::SearchHandler;
+    use crate::index::tests::*;
     use std::thread::sleep;
     use std::time::Duration;
-=======
-    use crate::handlers::search::tests::*;
-    use crate::index::tests::*;
-    use crate::index::IndexCatalog;
-
-    use mime;
-    use serde_json;
-
-    // TODO: Need Error coverage testing here.
->>>>>>> 4c85dd04
 
     #[test]
     fn test_bulk_index() {
