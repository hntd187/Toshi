use super::*;

use futures::future;
use futures::{Future, Stream};

use gotham::handler::*;
use gotham::state::FromState;

use std::panic::RefUnwindSafe;
use std::str::from_utf8;
use std::sync::RwLock;
use std::thread;

use tantivy::Document;
use tantivy::IndexWriter;

use crossbeam::channel::{unbounded, Receiver};
use std::sync::Mutex;

#[derive(Clone)]
pub struct BulkHandler {
    catalog: Arc<RwLock<IndexCatalog>>,
}

impl RefUnwindSafe for BulkHandler {}

impl BulkHandler {
    pub fn new(catalog: Arc<RwLock<IndexCatalog>>) -> Self {
        BulkHandler { catalog }
    }

    fn index_documents(index_writer: &Mutex<IndexWriter>, doc_receiver: Receiver<Document>) -> Result<u64> {
        match index_writer.lock() {
            Ok(ref mut w) => {
                for doc in doc_receiver {
                    w.add_document(doc);
                }
                match w.commit() {
                    Ok(c) => Ok(c),
                    Err(e) => Err(e.into()),
                }
            }
            Err(e) => Err(e.into()),
        }
    }
}

impl Handler for BulkHandler {
    fn handle(self, mut state: State) -> Box<HandlerFuture> {
        let path = IndexPath::take_from(&mut state);
        let index_lock = self.catalog.read().unwrap();
        let index_handle = index_lock.get_index(&path.index).unwrap();
        let index = index_handle.get_index();
        let schema = index.schema();
        let (line_sender, line_recv) = index_lock.settings.get_channel::<Vec<u8>>();
        let (doc_sender, doc_recv) = unbounded::<Document>();

        for _ in 0..index_lock.settings.json_parsing_threads {
            let schema_clone = schema.clone();
            let doc_sender = doc_sender.clone();
            let line_recv_clone = line_recv.clone();
            thread::spawn(move || {
                for line in line_recv_clone {
                    if !line.is_empty() {
<<<<<<< HEAD
                        match schema_clone.parse_document(from_utf8(&line).unwrap()) {
                            Ok(doc) => match doc_sender.send(doc) {
                                Ok(()) => (),
                                Err(err) => error!("Bulk commit failed: {:?}", err),
                            },
                            Err(err) => error!("Failed to add doc: {:?}", err),
=======
                        if let Ok(text) = from_utf8(&line) {
                            match schema_clone.parse_document(text) {
                                Ok(doc) => match doc_sender.send(doc) {
                                    Ok(_) => (),
                                    Err(err) => error!("Error occurred in parsing thread: {:?}", err),
                                },
                                Err(err) => error!("Error occurred in parsing thread: {:?}", err),
                            }
>>>>>>> 5d2f9e07
                        }
                    }
                }
            });
        }

        let writer = index_handle.get_writer();
        thread::spawn(move || BulkHandler::index_documents(&writer, doc_recv));

        let body = Body::take_from(&mut state);
        let line_sender_clone = line_sender.clone();

        let response = body
            .map_err(|e| e.into_handler_error())
            .fold(Vec::new(), move |mut buf, line| {
                buf.extend(line);
                let mut split = buf.split(|b| *b == b'\n').peekable();
                while let Some(l) = split.next() {
                    if split.peek().is_none() {
                        return future::ok(l.to_vec());
                    }
                    match line_sender_clone.send(l.to_vec()) {
                        Ok(_) => (),
<<<<<<< HEAD
                        Err(ref err) => return future::err(Error::IOError(err.to_string()).into_handler_error()),
=======
                        Err(e) => return future::err(e.into_handler_error()),
>>>>>>> 5d2f9e07
                    };
                }
                future::ok(buf.clone())
            }).then(move |response| match response {
                Ok(buf) => {
                    if !buf.is_empty() {
                        match line_sender.send(buf.to_vec()) {
                            Ok(_) => (),
<<<<<<< HEAD
                            Err(ref err) => return handle_error(state, Error::IOError(err.to_string())),
                        }
=======
                            Err(e) => return handle_error(state, &Error::IOError(e.to_string())),
                        };
>>>>>>> 5d2f9e07
                    }
                    let resp = create_empty_response(&state, StatusCode::CREATED);
                    future::ok((state, resp))
                }
                Err(e) => handle_error(state, Error::IOError(e.to_string())),
            });
        Box::new(response)
    }
}

new_handler!(BulkHandler);

#[cfg(test)]
mod tests {

    use super::search::tests::*;
    use super::*;
    use index::tests::*;
    use index::IndexCatalog;

    use mime;
    use serde_json;

    // TODO: Need Error coverage testing here.

    #[test]
    fn test_bulk_index() {
        let idx = create_test_index();
        let catalog = IndexCatalog::with_index("test_index".to_string(), idx).unwrap();
        let server = create_test_server(&Arc::new(RwLock::new(catalog)));

        let body = r#"
        {"test_text": "asdf1234", "test_i64": 123, "test_u64": 321, "test_unindex": "asdf"}
        {"test_text": "asdf5678", "test_i64": 456, "test_u64": 678, "test_unindex": "asdf"}
        {"test_text": "asdf9012", "test_i64": -12, "test_u64": 901, "test_unindex": "asdf"}"#;

        let req = server
            .client()
            .post("http://localhost/test_index/_bulk", body, mime::APPLICATION_JSON)
            .perform()
            .unwrap();

        assert_eq!(req.status(), StatusCode::CREATED);

        // Give it a second...
        std::thread::sleep(std::time::Duration::from_secs(1));

        let check_docs = server.client().get("http://localhost/test_index").perform().unwrap();
        let docs: TestResults = serde_json::from_slice(&check_docs.read_body().unwrap()).unwrap();

        assert_eq!(docs.hits, 8);
        // TODO: Do more testing here.
    }
}<|MERGE_RESOLUTION|>--- conflicted
+++ resolved
@@ -62,14 +62,6 @@
             thread::spawn(move || {
                 for line in line_recv_clone {
                     if !line.is_empty() {
-<<<<<<< HEAD
-                        match schema_clone.parse_document(from_utf8(&line).unwrap()) {
-                            Ok(doc) => match doc_sender.send(doc) {
-                                Ok(()) => (),
-                                Err(err) => error!("Bulk commit failed: {:?}", err),
-                            },
-                            Err(err) => error!("Failed to add doc: {:?}", err),
-=======
                         if let Ok(text) = from_utf8(&line) {
                             match schema_clone.parse_document(text) {
                                 Ok(doc) => match doc_sender.send(doc) {
@@ -78,7 +70,6 @@
                                 },
                                 Err(err) => error!("Error occurred in parsing thread: {:?}", err),
                             }
->>>>>>> 5d2f9e07
                         }
                     }
                 }
@@ -102,11 +93,7 @@
                     }
                     match line_sender_clone.send(l.to_vec()) {
                         Ok(_) => (),
-<<<<<<< HEAD
-                        Err(ref err) => return future::err(Error::IOError(err.to_string()).into_handler_error()),
-=======
                         Err(e) => return future::err(e.into_handler_error()),
->>>>>>> 5d2f9e07
                     };
                 }
                 future::ok(buf.clone())
@@ -115,13 +102,8 @@
                     if !buf.is_empty() {
                         match line_sender.send(buf.to_vec()) {
                             Ok(_) => (),
-<<<<<<< HEAD
-                            Err(ref err) => return handle_error(state, Error::IOError(err.to_string())),
-                        }
-=======
                             Err(e) => return handle_error(state, &Error::IOError(e.to_string())),
                         };
->>>>>>> 5d2f9e07
                     }
                     let resp = create_empty_response(&state, StatusCode::CREATED);
                     future::ok((state, resp))
