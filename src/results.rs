use tantivy::schema::NamedFieldDocument;

<<<<<<< HEAD
#[derive(Response, Serialize)]
=======
use crate::query::SummaryDoc;
use serde_derive::Serialize;

#[derive(Serialize)]
>>>>>>> 4c85dd04
pub struct SearchResults {
    pub hits: usize,
    pub docs: Vec<ScoredDoc>,
    pub aggregate: Option<Vec<SummaryDoc>>,
}

impl SearchResults {
    pub fn new(docs: Vec<ScoredDoc>) -> Self {
        Self {
            hits: docs.len(),
            docs,
            aggregate: None,
        }
    }

    pub fn with_aggregates(docs: Vec<ScoredDoc>, aggregate: Vec<SummaryDoc>) -> Self {
        Self {
            hits: docs.len(),
            docs,
            aggregate: Some(aggregate),
        }
    }
}

#[derive(Serialize)]
pub struct ScoredDoc {
    #[serde(skip_serializing_if = "Option::is_none")]
    pub score: Option<f32>,
    #[serde(flatten)]
    pub doc: NamedFieldDocument,
}

impl ScoredDoc {
    pub fn new(score: Option<f32>, doc: NamedFieldDocument) -> Self {
        ScoredDoc { score, doc }
    }
}<|MERGE_RESOLUTION|>--- conflicted
+++ resolved
@@ -1,13 +1,9 @@
+use crate::query::SummaryDoc;
+use serde_derive::{Deserialize, Serialize};
 use tantivy::schema::NamedFieldDocument;
+use tower_web::*;
 
-<<<<<<< HEAD
 #[derive(Response, Serialize)]
-=======
-use crate::query::SummaryDoc;
-use serde_derive::Serialize;
-
-#[derive(Serialize)]
->>>>>>> 4c85dd04
 pub struct SearchResults {
     pub hits: usize,
     pub docs: Vec<ScoredDoc>,
