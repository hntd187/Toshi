use std::net::SocketAddr;
use std::{
    fs::create_dir,
    path::{Path, PathBuf},
    sync::{Arc, RwLock},
};

use clap::{crate_authors, crate_description, crate_version, App, Arg, ArgMatches};
use futures::{future, sync::oneshot, Future, Stream};
use log::{error, info};
use tokio::runtime::Runtime;
use uuid::Uuid;

use toshi::{
    cluster::{self, rpc_server::RpcServer, Consul},
    commit::IndexWatcher,
    index::IndexCatalog,
    router::router_with_catalog,
    settings::{Settings, HEADER, RPC_HEADER},
};

pub fn main() -> Result<(), ()> {
    let settings = settings();

    std::env::set_var("RUST_LOG", &settings.log_level);
    pretty_env_logger::init();
    info!("{:?}", &settings);

    let mut rt = Runtime::new().expect("failed to start new Runtime");

    let (tx, shutdown_signal) = oneshot::channel();

    if !Path::new(&settings.path).exists() {
        info!("Base data path {} does not exist, creating it...", settings.path);
        create_dir(settings.path.clone()).expect("Unable to create data directory");
    }

    let index_catalog = {
        let path = PathBuf::from(settings.path.clone());
        let index_catalog = match IndexCatalog::new(path, settings.clone()) {
            Ok(v) => v,
            Err(e) => {
                eprintln!("Error creating IndexCatalog from path {} - {}", settings.path, e);
                std::process::exit(1);
            }
        };

        Arc::new(RwLock::new(index_catalog))
    };

    let toshi = {
        let server = if settings.master {
            future::Either::A(run(index_catalog.clone(), &settings))
        } else {
            let addr = format!("{}:{}", &settings.host, settings.port);
            println!("{}", RPC_HEADER);
            info!("I am a data node...Binding to: {}", addr);
            let bind: SocketAddr = addr.parse().unwrap();
            future::Either::B(RpcServer::get_service(bind, Arc::clone(&index_catalog)))
        };
        let shutdown = shutdown(tx);
        server.select(shutdown)
    };

    rt.spawn(toshi.map(|_| ()).map_err(|_| ()));

    shutdown_signal
        .map_err(|_| unreachable!("Shutdown signal channel should not error, This is a bug."))
        .and_then(move |_| {
            index_catalog
                .write()
                .expect("Unable to acquire write lock on index catalog")
                .clear();
            Ok(())
        })
        .and_then(move |_| rt.shutdown_now())
        .wait()
}

fn settings() -> Settings {
    let options: ArgMatches = App::new("Toshi Search")
        .version(crate_version!())
        .about(crate_description!())
        .author(crate_authors!())
        .arg(
            Arg::with_name("config")
                .short("c")
                .long("config")
                .takes_value(true)
                .default_value("config/config.toml"),
        )
        .arg(
            Arg::with_name("level")
                .short("l")
                .long("level")
                .takes_value(true)
                .default_value("info"),
        )
        .arg(
            Arg::with_name("path")
                .short("d")
                .long("data-path")
                .takes_value(true)
                .default_value("data/"),
        )
        .arg(
            Arg::with_name("host")
                .short("h")
                .long("host")
                .takes_value(true)
<<<<<<< HEAD
                .default_value("127.0.0.1"),
=======
                .default_value("0.0.0.0"),
>>>>>>> 998dfd3d
        )
        .arg(
            Arg::with_name("port")
                .short("p")
                .long("port")
                .takes_value(true)
                .default_value("8080"),
        )
        .arg(
            Arg::with_name("consul-host")
                .short("C")
                .long("consul-host")
                .takes_value(true)
                .default_value("127.0.0.1"),
        )
        .arg(
            Arg::with_name("consul-port")
                .short("P")
                .long("consul-port")
                .takes_value(true)
                .default_value("8500"),
        )
        .arg(
            Arg::with_name("cluster-name")
                .short("N")
                .long("cluster-name")
                .takes_value(true)
                .default_value("kitsune"),
        )
        .arg(
            Arg::with_name("enable-clustering")
                .short("e")
                .long("enable-clustering")
                .takes_value(true),
        )
        .get_matches();

    match options.value_of("config") {
        Some(v) => Settings::new(v).expect("Invalid configuration file"),
        None => Settings::from_args(&options),
    }
}

fn run(catalog: Arc<RwLock<IndexCatalog>>, settings: &Settings) -> impl Future<Item = (), Error = ()> {
    let commit_watcher = if settings.auto_commit_duration > 0 {
        let commit_watcher = IndexWatcher::new(catalog.clone(), settings.auto_commit_duration);
        future::Either::A(future::lazy(move || {
            commit_watcher.start();
            future::ok::<(), ()>(())
        }))
    } else {
        future::Either::B(future::ok::<(), ()>(()))
    };

    let addr = format!("{}:{}", &settings.host, settings.port);
    let bind: SocketAddr = addr.parse().expect("Failed to parse socket address");

    println!("{}", HEADER);

    if settings.enable_clustering {
        let settings = settings.clone();
        let run = future::lazy(move || connect_to_consul(&settings))
            .and_then(move |_| commit_watcher)
            .and_then(move |_| router_with_catalog(&bind, &catalog));
        future::Either::A(run)
    } else {
        let run = commit_watcher.and_then(move |_| router_with_catalog(&bind, &catalog));
        future::Either::B(run)
    }
}

fn connect_to_consul(settings: &Settings) -> impl Future<Item = (), Error = ()> {
    let consul_address = format!("{}:{}", &settings.consul_host, settings.consul_port);
    let cluster_name = settings.cluster_name.clone();
    let settings_path_read = settings.path.clone();
    let settings_path_write = settings.path.clone();

    future::lazy(move || {
        let mut consul_client = Consul::builder()
            .with_cluster_name(cluster_name)
            .with_address(consul_address)
            .build()
            .expect("Could not build Consul client.");

        // Build future that will connect to Consul and register the node_id
        consul_client
            .register_cluster()
            .and_then(move |_| cluster::read_node_id(settings_path_read.as_str()))
            .then(|result| match result {
                Ok(id) => {
                    let parsed_id = Uuid::parse_str(&id).expect("Parsed node ID is not a UUID.");
                    cluster::write_node_id(settings_path_write, parsed_id.to_hyphenated().to_string())
                }

                Err(_) => {
                    let new_id = Uuid::new_v4();
                    cluster::write_node_id(settings_path_write, new_id.to_hyphenated().to_string())
                }
            })
            .and_then(move |id| {
                consul_client.set_node_id(id);
                consul_client.register_node()
            })
            .map_err(|e| error!("Error: {}", e))
    })
}

fn shutdown(signal: oneshot::Sender<()>) -> impl Future<Item = (), Error = ()> {
    tokio_signal::ctrl_c()
        .flatten_stream()
        .take(1)
        .into_future()
        .and_then(move |_| {
            info!("Gracefully shutting down...");
            Ok(signal.send(()))
        })
        .map(|_| ())
        .map_err(|_| unreachable!("ctrl-c should never error out"))
}<|MERGE_RESOLUTION|>--- conflicted
+++ resolved
@@ -108,11 +108,7 @@
                 .short("h")
                 .long("host")
                 .takes_value(true)
-<<<<<<< HEAD
-                .default_value("127.0.0.1"),
-=======
                 .default_value("0.0.0.0"),
->>>>>>> 998dfd3d
         )
         .arg(
             Arg::with_name("port")
